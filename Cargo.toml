[package]
name = "msgbus"
version = "0.1.0"
edition = "2024"

# See more keys and their definitions at https://doc.rust-lang.org/cargo/reference/manifest.html


[workspace]
members = ["msgbus-macro"]


[features]
<<<<<<< HEAD
default = ["tokio"]
tokio = ["tokio/rt"]
=======
tokio = ["tokio/rt-multi-thread", "tokio/time"]
default = ["tokio"]
>>>>>>> 11f271ba
dioxus = ["dep:dioxus"]
net = ["tokio/rt", "tokio/net"]

[dependencies]
uuid = "*"
serde = { version = "1.0", features = ["derive"] }
tokio = { version = "1", features = [
    # "rt",
    # "rt-multi-thread",
    "sync",
    "macros",
    # "signal",
    # "time",
] }
# tokio = { version = "1", features = [
#     "rt",
#     # "rt-multi-thread",
#     "sync",
#     "macros",
#     # "signal",
#     "time",
# ], optional = true }
erased-serde = "0.3"
serde_cbor = "0.10"
# rand = "*"
itertools = "0.10.5"
thiserror = "1.0.40"
sorted-vec = "0.8.2"
# socket2 = "0.5.3"
lazy_static = "1.4.0"
binrw = "0.11.2"
futures = { version = "0.3.28" }
# if-addrs = { version = "0.10.1", features = ["link-local"] }
msgbus-macro = { path = "./msgbus-macro" }
dioxus = { version = "0.7.0-rc.0", optional = true }
futures-channel = "0.3.31"
async-watch = "0.3.1"
tracing = "0.1.41"


[[example]]
name = "counter"
required_features = ["tokio"]<|MERGE_RESOLUTION|>--- conflicted
+++ resolved
@@ -11,13 +11,8 @@
 
 
 [features]
-<<<<<<< HEAD
-default = ["tokio"]
-tokio = ["tokio/rt"]
-=======
 tokio = ["tokio/rt-multi-thread", "tokio/time"]
 default = ["tokio"]
->>>>>>> 11f271ba
 dioxus = ["dep:dioxus"]
 net = ["tokio/rt", "tokio/net"]
 
